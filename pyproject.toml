[tool.poetry]
name = "co_op_translator"
<<<<<<< HEAD
version = "0.8.0.dev0"
=======
version = "0.8.0-test"
>>>>>>> 57c386a6
description = "Easily automate multilingual translations for your projects with co-op-translator, powered by advanced LLM technology."
authors = [
    "Minseok Song <skytin1004@gmail.com>",
    "timothychungd <timothychungd@gmail.com>"
]
maintainers = [
    "Minseok Song <skytin1004@gmail.com>",
    "timothychungd <timothychungd@gmail.com>"
]
repository = "https://github.com/Azure/co-op-translator"
license = "MIT"
readme = "README.md"
keywords = ["translator", "translation","azure", "openai", "gpt"]
packages = [{ include = "co_op_translator", from = "src" }]
include = ["src/co_op_translator/fonts/*"]
documentation = "https://github.com/Azure/co-op-translator/tree/main/getting_started"

[tool.poetry.scripts]
translate = "co_op_translator.__main__:main"

[tool.poetry.dependencies]
python = ">=3.10,<3.13"
annotated-types = "^0.7.0"
anyio = "^4.4.0"
appnope = "^0.1.4"
asttokens = "^2.4.1"
azure-ai-vision-imageanalysis = "^1.0.0b2"
azure-cognitiveservices-vision-computervision = "^0.9.0"
azure-common = "^1.1.28"
azure-core = "^1.30.2"
certifi = "^2024.6.2"
charset-normalizer = "^3.3.2"
click = "^8.1.7"
comm = "^0.2.2"
contourpy = "^1.2.1"
cycler = "^0.12.1"
decorator = "^5.1.1"
distro = "^1.9.0"
executing = "^2.0.1"
fonttools = "^4.53.0"
h11 = "^0.14.0"
httpcore = "^1.0.5"
httpx = "^0.27.0"
idna = "^3.7"
isodate = "^0.6.1"
jedi = "^0.19.1"
kiwisolver = "^1.4.5"
matplotlib = "^3.9.0"
matplotlib-inline = "^0.1.7"
msrest = "^0.7.1"
numpy = "^1.25.2"
oauthlib = "^3.2.2"
openai = "^1.33.0"
opencv-python = "^4.10.0.82"
packaging = "^24.1"
parso = "^0.8.4"
pexpect = "^4.9.0"
pillow = "^10.3.0"
platformdirs = "^4.2.2"
prompt_toolkit = "^3.0.47"
psutil = "^5.9.8"
ptyprocess = "^0.7.0"
pure-eval = "^0.2.2"
pydantic = ">=2.7.3,<2.10"
pydantic_core = "^2.18.4"
pyparsing = "^3.1.2"
python-dateutil = "^2.9.0.post0"
python-dotenv = "^1.0.1"
pyyaml = "^6.0.2"
pyzmq = "^26.0.3"
requests = "^2.32.3"
requests-oauthlib = "^2.0.0"
semantic_kernel = "^1.8.3"
six = "^1.16.0"
sniffio = "^1.3.1"
stack-data = "^0.6.3"
tiktoken = "^0.7.0"
tornado = "^6.4.1"
tqdm = "^4.66.4"
traitlets = "^5.14.3"
typing_extensions = "^4.12.2"
urllib3 = "^2.2.1"
wcwidth = "^0.2.13"
arabic-reshaper = "^3.0.0"
python-bidi = "^0.6.6"

[tool.poetry.group.dev.dependencies]
pytest = "^8.3.2"
ipykernel = "^6.29.4"
ipython = "^8.25.0"
jupyter_client = "^8.6.2"
jupyter_core = "^5.7.2"
nest-asyncio = "^1.6.0"
debugpy = "^1.8.1"
stack-data = "^0.6.3"
Pygments = "^2.18.0"
freezegun = "^1.5.1"

[tool.pytest.ini_options]
minversion = "6.0"
testpaths = ["tests", "integration"]
console_output_style = "progress"
filterwarnings = ["ignore::DeprecationWarning", "ignore::ResourceWarning"]
log_cli = true
log_cli_format = "%(asctime)s [%(levelname)8s] %(message)s (%(filename)s:%(lineno)s)"
log_cli_date_format = "%Y-%m-%d %H:%M:%S"
markers = ["async_test", "api_key_required"]

[tool.coverage.run]
command_line = """
    -m pytest --ignore=tests/integration
    --cov --cov-report=term --cov-report=html
    --instafail -ra -n auto -m "not api_key_required"
"""
source = ["src/co_op_translator"]
omit = ["tests/*", "*/__init__.py"]

[tool.coverage.report]
sort = "Stmts"
skip_empty = true
show_missing = false
ignore_errors = true

[tool.coverage.html]
directory = "coverage"

[tool.ruff]
exclude = []
line-length = 120

[tool.mypy]
plugins = ["pydantic.mypy"]
follow_imports = "skip"
disable_error_code = ["type-var"]
namespace_packages = true
ignore_missing_imports = true

[tool.black]
line-length = 88
target-version = ['py310']
include = '\.pyi?$'

[build-system]
requires = ["poetry-core"]
build-backend = "poetry.core.masonry.api"<|MERGE_RESOLUTION|>--- conflicted
+++ resolved
@@ -1,10 +1,8 @@
 [tool.poetry]
 name = "co_op_translator"
-<<<<<<< HEAD
+
 version = "0.8.0.dev0"
-=======
-version = "0.8.0-test"
->>>>>>> 57c386a6
+
 description = "Easily automate multilingual translations for your projects with co-op-translator, powered by advanced LLM technology."
 authors = [
     "Minseok Song <skytin1004@gmail.com>",
