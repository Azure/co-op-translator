import logging
from pathlib import Path
import asyncio
from co_op_translator.core.llm import (
    markdown_translator,
    text_translator,
    JupyterNotebookTranslator,
)
from co_op_translator.core.vision import (
    image_translator,
)
from co_op_translator.config.constants import (
    EXCLUDED_DIRS,
    SUPPORTED_IMAGE_EXTENSIONS,
    SUPPORTED_NOTEBOOK_EXTENSIONS,
)

from .directory_manager import DirectoryManager
from .translation_manager import TranslationManager

logger = logging.getLogger(__name__)


class ProjectTranslator:
    """Manages translation of project content across multiple languages.

    Coordinates translation of markdown documents and images, directory management,
    and tracking of translation status across the project.
    """

    def __init__(
        self,
        language_codes,
        root_dir=".",
        translation_types=None,
<<<<<<< HEAD
        add_disclaimer: bool = True,
=======
        translations_dir=None,
        image_dir=None,
>>>>>>> 273efeac
    ):
        """Initialize project translation environment.

        Sets up translators and managers needed for project translation operations.

        Args:
            language_codes: Space-separated list of target language codes
            root_dir: Root directory of the project to translate
            translation_types: List of file types to translate (e.g., ["markdown", "images", "notebook"])
        """
        self.language_codes = language_codes.split()
        self.root_dir = Path(root_dir).resolve()
        self.translations_dir = (
            Path(translations_dir).resolve()
            if translations_dir is not None
            else self.root_dir / "translations"
        )
        self.image_dir = (
            Path(image_dir).resolve()
            if image_dir is not None
            else self.root_dir / "translated_images"
        )

        # Default translation types if not specified (safe fallback for direct API usage)
        if translation_types is None:
            translation_types = ["markdown", "notebook", "images"]
        self.translation_types = translation_types

        # Build effective excluded dirs, always excluding the configured translation/image trees
        excluded_dirs = set(EXCLUDED_DIRS)
        for dir_path in (self.translations_dir, self.image_dir):
            try:
                rel = dir_path.relative_to(self.root_dir)
                if rel.parts:
                    excluded_dirs.add(rel.parts[-1])
            except ValueError:
                # Directory is outside root_dir; no need to exclude from root scans
                continue
        self.excluded_dirs = list(excluded_dirs)

        # Initialize text translator
        self.text_translator = text_translator.TextTranslator.create()

        # Initialize image translator if images are enabled
        if "images" in self.translation_types:
            try:
                self.image_translator = image_translator.ImageTranslator.create(
                    default_output_dir=self.image_dir, root_dir=self.root_dir
                )
            except ValueError as e:
                logger.error(
                    f"Azure AI Service not configured for project '{self.root_dir.name}' but image translation was requested. "
                    f"Please configure AZURE_AI_SERVICE_API_KEY in your .env file."
                )
                raise ValueError(
                    "Image translation requested but Azure AI Service not configured"
                ) from e
        else:
            logger.info(
                f"Image translation disabled for project '{self.root_dir.name}': Only {', '.join(self.translation_types)} files will be processed."
            )
            self.image_translator = None

        self.markdown_translator = markdown_translator.MarkdownTranslator.create(
            self.root_dir,
            translations_dir=self.translations_dir,
            image_dir=self.image_dir,
        )

        # Initialize notebook translator if notebooks are enabled
        if "notebook" in self.translation_types:
            self.notebook_translator = JupyterNotebookTranslator.create(
                self.root_dir,
                translations_dir=self.translations_dir,
                image_dir=self.image_dir,
            )
        else:
            self.notebook_translator = None

        # Initialize directory and translation managers
        self.directory_manager = DirectoryManager(
            self.root_dir,
            self.translations_dir,
            self.language_codes,
            self.excluded_dirs,
        )
        self.translation_manager = TranslationManager(
            self.root_dir,
            self.translations_dir,
            self.image_dir,
            self.language_codes,
            self.excluded_dirs,
            SUPPORTED_IMAGE_EXTENSIONS,
            SUPPORTED_NOTEBOOK_EXTENSIONS,
            self.markdown_translator,
            self.image_translator,
            self.notebook_translator,
            self.translation_types,
            add_disclaimer=add_disclaimer,
        )

    def translate_project(
        self,
        update=False,
        fast_mode=False,
    ):
        """Start the project translation process synchronously.

        Serves as a public entry point that delegates to the async translation manager.
        Translation types are determined by the translation_types list set during initialization.

        Args:
            update: Whether to update existing translations
            fast_mode: Whether to use faster translation method
        """
        asyncio.run(
            self.translation_manager.translate_project_async(
                update=update,
                fast_mode=fast_mode,
            )
        )

    async def check_and_retry_translations(self):
        """Check for outdated translations and translate missing content.

        Performs a four-step process:
        1. Identifies and updates outdated translations
        2. Translates all markdown files that need translation
        3. Translates all notebook files that need translation
        4. Translates all image files that need translation (when available)

        Returns:
            Tuple containing (total_translated_count, combined_errors_list)
        """
        # Check outdated files first (markdown + notebooks supported in manager)
        modified_count, errors = await self.translation_manager.check_outdated_files()
        logger.info(f"Found {modified_count} outdated files")

        # Translate all markdown files
        (
            markdown_count,
            markdown_errors,
        ) = await self.translation_manager.translate_all_markdown_files()
        logger.info(f"Translated {markdown_count} markdown files")
        if markdown_errors:
            logger.warning(
                f"Failed to translate {len(markdown_errors)} markdown files in project '{self.root_dir.name}': Check your API configuration and network connection."
            )

        # Translate all notebook files
        (
            notebook_count,
            notebook_errors,
        ) = await self.translation_manager.translate_all_notebook_files()
        logger.info(f"Translated {notebook_count} notebook files")
        if notebook_errors:
            logger.warning(f"Errors during notebook translation: {notebook_errors}")

        # Translate images if image translator is available
        (
            image_count,
            image_errors,
        ) = await self.translation_manager.translate_all_image_files()
        logger.info(f"Translated {image_count} image files")
        if image_errors:
            logger.warning(
                f"Failed to translate {len(image_errors)} image files in project '{self.root_dir.name}': Verify Azure AI Service API configuration and image file permissions."
            )

        return (
            modified_count + markdown_count + notebook_count + image_count,
            errors + markdown_errors + notebook_errors + image_errors,
        )

    async def retranslate_low_confidence_files(
        self, language_code: str, min_confidence: float = 0.7
    ):
        """Retranslate files with confidence scores below the specified threshold.

        This method finds translations with low confidence scores from previous evaluations
        and retranslates them to improve quality.

        Args:
            language_code: Target language code to process
            min_confidence: Minimum confidence threshold (files below this will be retranslated)

        Returns:
            Tuple containing (number_of_retranslated_files, error_messages_list)
        """
        # Import the evaluator here to avoid circular imports
        from co_op_translator.core.project.project_evaluator import ProjectEvaluator

        # Create an evaluator to get low confidence files
        evaluator = ProjectEvaluator(
            root_dir=self.root_dir,
            translations_dir=self.translations_dir,
            language_codes=[language_code],
            excluded_dirs=self.excluded_dirs,
            use_llm=True,
            use_rule=True,
        )

        # Get low confidence files
        low_confidence_files = await evaluator.get_low_confidence_translations(
            language_code, min_confidence
        )

        if not low_confidence_files:
            logger.info(
                f"No low confidence files found below threshold {min_confidence}"
            )
            return 0, []

        # Prepare files for retranslation
        files_to_retranslate = []
        errors = []

        for trans_file_path, confidence in low_confidence_files:
            trans_file = Path(trans_file_path)

            # Extract metadata to get original file path
            try:
                with open(trans_file, "r", encoding="utf-8") as f:
                    content = f.read()

                from co_op_translator.utils.common.metadata_utils import (
                    extract_metadata_from_content,
                )

                metadata = extract_metadata_from_content(content)

                if metadata and "source_file" in metadata:
                    # Get original file path from metadata
                    orig_file = self.root_dir / metadata["source_file"]

                    if orig_file.exists():
                        files_to_retranslate.append((orig_file, confidence))
                    else:
                        error_msg = f"Original source file not found for translation '{trans_file.name}': Expected file '{orig_file}' does not exist. The source may have been moved or deleted."
                        logger.warning(error_msg)
                        errors.append(error_msg)
                else:
                    error_msg = f"Invalid translation metadata in file '{trans_file.name}': Missing source_file information. The file may be corrupted or not generated by Co-op Translator."
                    logger.warning(error_msg)
                    errors.append(error_msg)
            except Exception as e:
                error_msg = f"Failed to read translation file '{trans_file.name}': {str(e)}. Check file permissions and encoding."
                logger.error(error_msg)
                errors.append(error_msg)

        if not files_to_retranslate:
            logger.info("No files could be prepared for retranslation")
            return 0, errors

        # Retranslate files
        retranslated = 0

        if not files_to_retranslate:
            return retranslated, errors

        # Create tasks for retranslation with progress bar
        tasks = []

        for file_info in files_to_retranslate:
            orig_file, confidence = file_info

            # Closure to capture the current file information
            async def translate_task(file=orig_file, conf=confidence):
                try:
                    # Log current file being translated
                    logger.info(f"🔄 Now translating: {file} (confidence: {conf:.2f})")

                    # Use the translation manager to retranslate the file
                    result = await self.translation_manager.translate_markdown(
                        file, language_code
                    )
                    if result:
                        logger.debug(
                            f"Successfully retranslated {file} (previous confidence: {conf:.2f})"
                        )
                        return True
                    else:
                        error_msg = f"Failed to retranslate file '{file.name}': Translation request returned no result. Check your API configuration and try again."
                        logger.error(error_msg)
                        errors.append(error_msg)
                        return False
                except Exception as e:
                    error_msg = f"Error retranslating file '{file.name}': {str(e)}. Verify API connectivity and file accessibility."
                    logger.error(error_msg)
                    errors.append(error_msg)
                    return False

            tasks.append(translate_task)

        # Store file information for progress bar
        file_names = [str(f[0].name) for f in files_to_retranslate]

        # Process translations sequentially with progress bar
        if tasks:
            # Use the translation manager's method for processing API requests with file names
            results = await self.translation_manager.process_api_requests_sequential(
                tasks,
                f"🔄 Retranslating low confidence files (<{min_confidence})",
                file_names,
            )

            # Count successful translations from results
            retranslated = sum(1 for result in results if result)

        return retranslated, errors<|MERGE_RESOLUTION|>--- conflicted
+++ resolved
@@ -33,12 +33,7 @@
         language_codes,
         root_dir=".",
         translation_types=None,
-<<<<<<< HEAD
         add_disclaimer: bool = True,
-=======
-        translations_dir=None,
-        image_dir=None,
->>>>>>> 273efeac
     ):
         """Initialize project translation environment.
 
