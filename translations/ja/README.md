--- conflicted
+++ resolved
@@ -235,13 +235,8 @@
 
 #### 1. コマンドライン（CLI）の使用
 
-<<<<<<< HEAD
-- Best for: One-time translations, manual control, or integration into custom scripts.
+- 最適な用途: 1 回限りの翻訳、手動制御、またはカスタム スクリプトへの統合。
 - 必要なもの: Python と `co-op-translator` パッケージのローカル インストール。
-=======
-- 最適な用途: 1 回限りの翻訳、手動制御、またはカスタム スクリプトへの統合。
-- Requires: Local installation of Python and the `co-op-translator` package.
->>>>>>> c1c6aa85
 - Guide: [Command Line Guide](./getting_started/command-line-guide/command-line-guide.md)
 
 #### 2. Using GitHub Actions (Automation)
